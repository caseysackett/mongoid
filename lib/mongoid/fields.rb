# encoding: utf-8
module Mongoid #:nodoc
  module Fields #:nodoc
<<<<<<< HEAD
    extend ActiveSupport::Concern
    included do
      # Set up the class attributes that must be available to all subclasses.
      # These include defaults, fields
      class_inheritable_accessor :defaults, :fields

      self.defaults = {}
      self.fields = {}
=======
    def self.included(base)
      base.class_eval do
        extend ClassMethods
        # Set up the class attributes that must be available to all subclasses.
        # These include defaults, fields
        class_inheritable_accessor :fields

        self.fields = {}
>>>>>>> 7cf3c1a4

      delegate :defaults, :fields, :to => "self.class"
    end

    module ClassMethods #:nodoc
      # Defines all the fields that are accessable on the Document
      # For each field that is defined, a getter and setter will be
      # added as an instance method to the Document.
      #
      # Options:
      #
      # name: The name of the field, as a +Symbol+.
      # options: A +Hash+ of options to supply to the +Field+.
      #
      # Example:
      #
      # <tt>field :score, :default => 0</tt>
      def field(name, options = {})
        access = name.to_s
        set_field(access, options)
      end

      # Returns the default values for the fields on the document
      def defaults
        fields.inject({}) do |defs,(field_name,field)|
          next(defs) if field.default.nil?
          defs[field_name.to_s] = field.default
          defs
        end
      end

      protected
      # Define a field attribute for the +Document+.
      def set_field(name, options = {})
        meth = options.delete(:as) || name
        fields[name] = Field.new(name, options)
        create_accessors(name, meth, options)
      end

      # Create the field accessors.
      def create_accessors(name, meth, options = {})
        define_method(meth) { read_attribute(name) }
        define_method("#{meth}=") { |value| write_attribute(name, value) }
        define_method("#{meth}?") do
          attr = read_attribute(name)
          (options[:type] == Boolean) ? attr == true : attr.present?
        end
      end

    end
  end
end<|MERGE_RESOLUTION|>--- conflicted
+++ resolved
@@ -1,26 +1,13 @@
 # encoding: utf-8
 module Mongoid #:nodoc
   module Fields #:nodoc
-<<<<<<< HEAD
     extend ActiveSupport::Concern
     included do
       # Set up the class attributes that must be available to all subclasses.
       # These include defaults, fields
-      class_inheritable_accessor :defaults, :fields
+      class_inheritable_accessor :fields
 
-      self.defaults = {}
       self.fields = {}
-=======
-    def self.included(base)
-      base.class_eval do
-        extend ClassMethods
-        # Set up the class attributes that must be available to all subclasses.
-        # These include defaults, fields
-        class_inheritable_accessor :fields
-
-        self.fields = {}
->>>>>>> 7cf3c1a4
-
       delegate :defaults, :fields, :to => "self.class"
     end
 
