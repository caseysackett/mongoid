--- conflicted
+++ resolved
@@ -6,39 +6,6 @@
     # All modules that a +Document+ is composed of are defined in this
     # module, to keep the document class from getting too cluttered.
     included do
-<<<<<<< HEAD
-=======
-      # All modules that a +Document+ is composed of are defined in this
-      # module, to keep the document class from getting too cluttered.
-      include ActiveModel::Conversion
-      include ActiveModel::Naming
-      include ActiveModel::Serialization
-      include ActiveModel::MassAssignmentSecurity
-      include ActiveModel::Serializers::JSON
-      include ActiveModel::Serializers::Xml
-      include Mongoid::Atomicity
-      include Mongoid::Attributes
-      include Mongoid::Collections
-      include Mongoid::Copyable
-      include Mongoid::Dirty
-      include Mongoid::Extras
-      include Mongoid::Fields
-      include Mongoid::Hierarchy
-      include Mongoid::Indexes
-      include Mongoid::Inspection
-      include Mongoid::JSON
-      include Mongoid::Keys
-      include Mongoid::Matchers
-      include Mongoid::Modifiers
-      include Mongoid::NestedAttributes
-      include Mongoid::Paths
-      include Mongoid::Persistence
-      include Mongoid::Relations
-      include Mongoid::Safety
-      include Mongoid::State
-      include Mongoid::Validations
-      include Mongoid::Callbacks
->>>>>>> 324b01e0
       extend ActiveModel::Translation
       extend Mongoid::DefaultScope
       extend Mongoid::Finders
@@ -51,23 +18,25 @@
     include ActiveModel::MassAssignmentSecurity
     include ActiveModel::Serializers::JSON
     include ActiveModel::Serializers::Xml
-    include Mongoid::Associations
     include Mongoid::Atomicity
     include Mongoid::Attributes
     include Mongoid::Collections
+    include Mongoid::Copyable
     include Mongoid::Dirty
     include Mongoid::Extras
     include Mongoid::Fields
     include Mongoid::Hierarchy
     include Mongoid::Indexes
+    include Mongoid::Inspection
     include Mongoid::JSON
     include Mongoid::Keys
     include Mongoid::Matchers
-    include Mongoid::Memoization
+    include Mongoid::MultiParameterAttributes
     include Mongoid::Modifiers
-    include Mongoid::MultiParameterAttributes
+    include Mongoid::NestedAttributes
     include Mongoid::Paths
     include Mongoid::Persistence
+    include Mongoid::Relations
     include Mongoid::Safety
     include Mongoid::State
     include Mongoid::Validations
